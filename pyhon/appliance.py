--- conflicted
+++ resolved
@@ -13,7 +13,7 @@
 
 class HonAppliance:
     def __init__(
-            self, api: Optional["HonAPI"], info: Dict[str, Any], zone: int = 0
+        self, api: Optional["HonAPI"], info: Dict[str, Any], zone: int = 0
     ) -> None:
         if attributes := info.get("attributes"):
             info["attributes"] = {v["parName"]: v["parValue"] for v in attributes}
@@ -129,8 +129,8 @@
                 command = self.commands[name]
             for key, data in command.settings.items():
                 if (
-                        not isinstance(data, HonParameterFixed)
-                        and parameters.get(key) is not None
+                    not isinstance(data, HonParameterFixed)
+                    and parameters.get(key) is not None
                 ):
                     with suppress(ValueError):
                         data.value = parameters.get(key)
@@ -175,13 +175,9 @@
     def parameters(self):
         result = {}
         for name, command in self._commands.items():
-<<<<<<< HEAD
-            for key, parameter in (command.parameters | command.ancillary_parameters).items():
-=======
             for key, parameter in (
                 command.parameters | command.ancillary_parameters
             ).items():
->>>>>>> 69be63df
                 result.setdefault(name, {})[key] = parameter.value
         return result
 
