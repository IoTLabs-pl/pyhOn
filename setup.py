#!/usr/bin/env python3

from setuptools import setup, find_packages

with open("README.md", "r", encoding="utf-8") as f:
    long_description = f.read()

with open("requirements.txt", "r", encoding="utf-8") as f:
    install_requires = f.read().splitlines()

setup(
    name="pyhOn",
<<<<<<< HEAD
    version="0.17.7",
=======
    version="0.17.5",
>>>>>>> 59e3d994
    author="Andre Basche",
    description="Control hOn devices with python",
    long_description=long_description,
    long_description_content_type="text/markdown",
    project_urls={
        "GitHub": "https://github.com/Andre0512/pyhOn",
        "PyPI": "https://pypi.org/project/pyhOn",
    },
    license="MIT",
    platforms="any",
    packages=find_packages(),
    include_package_data=True,
    python_requires=">=3.10",
    install_requires=install_requires,
    classifiers=[
        "Development Status :: 4 - Beta",
        "Environment :: Console",
        "License :: OSI Approved :: MIT License",
        "Natural Language :: English",
        "Operating System :: OS Independent",
        "Programming Language :: Python :: 3.10",
        "Programming Language :: Python :: 3.11",
        "Programming Language :: Python :: 3.12",
        "Topic :: Software Development :: Libraries :: Python Modules",
    ],
    entry_points={
        "console_scripts": [
            "pyhOn = pyhon.__main__:start",
        ]
    },
)<|MERGE_RESOLUTION|>--- conflicted
+++ resolved
@@ -10,11 +10,7 @@
 
 setup(
     name="pyhOn",
-<<<<<<< HEAD
-    version="0.17.7",
-=======
-    version="0.17.5",
->>>>>>> 59e3d994
+    version="0.17.8-dev",
     author="Andre Basche",
     description="Control hOn devices with python",
     long_description=long_description,
